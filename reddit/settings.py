# This file is part of reddit_api.
#
# reddit_api is free software: you can redistribute it and/or modify
# it under the terms of the GNU General Public License as published by
# the Free Software Foundation, either version 3 of the License, or
# (at your option) any later version.
#
# reddit_api is distributed in the hope that it will be useful,
# but WITHOUT ANY WARRANTY; without even the implied warranty of
# MERCHANTABILITY or FITNESS FOR A PARTICULAR PURPOSE.  See the
# GNU General Public License for more details.
#
# You should have received a copy of the GNU General Public License
# along with reddit_api.  If not, see <http://www.gnu.org/licenses/>.
# How many results to retrieve by default when making content calls
import imp
import inspect
import os
import sys

# The domain to send API requests to. Useful to change for local reddit
# installations.
REDDIT_DOMAIN = 'www.reddit.com'

# The domain to use for SSL requests (login). Set to None to disable SSL
# requests.
HTTPS_DOMAIN = 'ssl.reddit.com'

DEFAULT_CONTENT_LIMIT = 25

# Seconds to wait between calls, see http://code.reddit.com/wiki/API
# specifically "In general, and especially for crawlers, make fewer than one
# request per two seconds"
WAIT_BETWEEN_CALL_TIME = 2

<<<<<<< HEAD
CACHE_TIMEOUT = 30 # in seconds

OBJECT_KIND_MAPPING = {'Comment':      't1',
                       'Redditor':     't2',
                       'Submission':   't3',
                       'Subreddit':    't5',
                       'MoreComments': 'more'}

# Python magic to overwrite the above default values if a user-defined settings
# file is provided via the REDDIT_CONFIG environment variable.
if 'REDDIT_CONFIG' in os.environ:
    _tmp = imp.load_source('config', os.environ['REDDIT_CONFIG'])
    for name, _ in inspect.getmembers(sys.modules[__name__],
                                      lambda x: not inspect.ismodule(x)):
        if name.startswith('_'): continue
        if hasattr(_tmp, name):
            setattr(sys.modules[__name__], name, getattr(_tmp, name))
=======
CACHE_TIMEOUT = 30  # in seconds
>>>>>>> bb5e30c3
<|MERGE_RESOLUTION|>--- conflicted
+++ resolved
@@ -33,9 +33,11 @@
 # request per two seconds"
 WAIT_BETWEEN_CALL_TIME = 2
 
-<<<<<<< HEAD
-CACHE_TIMEOUT = 30 # in seconds
+# Time, in seconds, to save the results of a get/post request.
+CACHE_TIMEOUT = 30
 
+# Mapping between RedditContent objects and their "kind" value. This is needed
+# because these values differ between reddit installations.
 OBJECT_KIND_MAPPING = {'Comment':      't1',
                        'Redditor':     't2',
                        'Submission':   't3',
@@ -48,9 +50,7 @@
     _tmp = imp.load_source('config', os.environ['REDDIT_CONFIG'])
     for name, _ in inspect.getmembers(sys.modules[__name__],
                                       lambda x: not inspect.ismodule(x)):
-        if name.startswith('_'): continue
+        if name.startswith('_'):
+            continue
         if hasattr(_tmp, name):
-            setattr(sys.modules[__name__], name, getattr(_tmp, name))
-=======
-CACHE_TIMEOUT = 30  # in seconds
->>>>>>> bb5e30c3
+            setattr(sys.modules[__name__], name, getattr(_tmp, name))