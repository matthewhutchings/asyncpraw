from json import dumps

from pytest import raises

from asyncpraw.models import (
    SubredditWidgets,
    SubredditWidgetsModeration,
    Widget,
    WidgetModeration,
    Subreddit,
)
<<<<<<< HEAD
from asyncpraw.models.base import PRAWBase
from asyncpraw.models.reddit.widgets import WidgetEncoder
=======
from praw.models.base import AsyncPRAWBase
from praw.models.reddit.widgets import WidgetEncoder
>>>>>>> 93a04019

from ... import UnitTest


class TestWidgetEncoder(UnitTest):
    def test_bad_encode(self):
        data = [
            1,
            "two",
            SubredditWidgetsModeration(
                Subreddit(self.reddit, display_name="subreddit"), self.reddit
            ),
        ]
        with raises(TypeError):
            dumps(data, cls=WidgetEncoder)  # should throw TypeError

    def test_good_encode(self):
        data = [
            1,
            "two",
<<<<<<< HEAD
            PRAWBase(self.reddit, _data={"_secret": "no", "3": 3}),
            Subreddit(self.reddit, display_name="four"),
=======
            AsyncPRAWBase(self.reddit, _data={"_secret": "no", "3": 3}),
            self.reddit.subreddit("four"),
>>>>>>> 93a04019
        ]
        assert '[1, "two", {"3": 3}, "four"]' == dumps(data, cls=WidgetEncoder)


class TestWidgets(UnitTest):
    def test_subredditwidgets_mod(self):
        sw = SubredditWidgets(Subreddit(self.reddit, "fake_subreddit"))
        assert isinstance(sw.mod, SubredditWidgetsModeration)

    def test_widget_mod(self):
        w = Widget(self.reddit, {})
        assert isinstance(w.mod, WidgetModeration)
        assert w.mod.widget == w<|MERGE_RESOLUTION|>--- conflicted
+++ resolved
@@ -9,13 +9,8 @@
     WidgetModeration,
     Subreddit,
 )
-<<<<<<< HEAD
-from asyncpraw.models.base import PRAWBase
 from asyncpraw.models.reddit.widgets import WidgetEncoder
-=======
-from praw.models.base import AsyncPRAWBase
-from praw.models.reddit.widgets import WidgetEncoder
->>>>>>> 93a04019
+from asyncpraw.models.base import AsyncPRAWBase
 
 from ... import UnitTest
 
@@ -36,13 +31,9 @@
         data = [
             1,
             "two",
-<<<<<<< HEAD
-            PRAWBase(self.reddit, _data={"_secret": "no", "3": 3}),
-            Subreddit(self.reddit, display_name="four"),
-=======
+            AsPRAWBase(self.reddit, _data={"_secret": "no", "3": 3}),
             AsyncPRAWBase(self.reddit, _data={"_secret": "no", "3": 3}),
             self.reddit.subreddit("four"),
->>>>>>> 93a04019
         ]
         assert '[1, "two", {"3": 3}, "four"]' == dumps(data, cls=WidgetEncoder)
 
